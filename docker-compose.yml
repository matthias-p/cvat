--- conflicted
+++ resolved
@@ -86,10 +86,9 @@
       - 8080:8080
       - 8090:8090
     volumes:
-<<<<<<< HEAD
-      - ./cvat_proxy/nginx.conf:/etc/nginx/nginx.conf:ro
-      - ./cvat_proxy/conf.d/cvat.conf.template:/etc/nginx/conf.d/cvat.conf.template:ro
-    command: /bin/sh -c "envsubst '$$CVAT_HOST' < /etc/nginx/conf.d/cvat.conf.template > /etc/nginx/conf.d/default.conf && nginx -g 'daemon off;'"
+      - /var/run/docker.sock:/var/run/docker.sock:ro
+    networks:
+      - cvat
 
   cvat_opa:
     container_name: cvat_opa
@@ -105,18 +104,6 @@
       - '8181:8181'
     command: run --server --addr :8181 --set=decision_logs.console=true /rules
 
-networks:
-  default:
-    ipam:
-      driver: default
-      config:
-        - subnet: 172.28.0.0/24
-=======
-      - /var/run/docker.sock:/var/run/docker.sock:ro
-    networks:
-      - cvat
->>>>>>> 0981dc36
-
 volumes:
   cvat_db:
   cvat_data:
