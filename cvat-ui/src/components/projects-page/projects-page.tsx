// Copyright (C) 2020-2021 Intel Corporation
//
// SPDX-License-Identifier: MIT

import './styles.scss';
import React, { useEffect } from 'react';
import { useDispatch, useSelector } from 'react-redux';
import { useLocation, useHistory } from 'react-router';
import Spin from 'antd/lib/spin';

import { CombinedState, ProjectsQuery } from 'reducers/interfaces';
import { getProjectsAsync } from 'actions/projects-actions';
import FeedbackComponent from 'components/feedback/feedback';
<<<<<<< HEAD
import ExportDatasetModal from 'components/export-dataset/export-dataset-modal';
import ImportDatasetModal from 'components/import-dataset-modal/import-dataset-modal';
=======
>>>>>>> 5b890b17
import EmptyListComponent from './empty-list';
import TopBarComponent from './top-bar';
import ProjectListComponent from './project-list';

export default function ProjectsPageComponent(): JSX.Element {
    const { search } = useLocation();
    const history = useHistory();
    const dispatch = useDispatch();
    const projectFetching = useSelector((state: CombinedState) => state.projects.fetching);
    const projectsCount = useSelector((state: CombinedState) => state.projects.current.length);
    const gettingQuery = useSelector((state: CombinedState) => state.projects.gettingQuery);

    const anySearchQuery = !!Array.from(new URLSearchParams(search).keys()).filter((value) => value !== 'page').length;

    useEffect(() => {
        const searchParams: Partial<ProjectsQuery> = {};
        for (const [param, value] of new URLSearchParams(search)) {
            searchParams[param] = ['page', 'id'].includes(param) ? Number.parseInt(value, 10) : value;
        }
        dispatch(getProjectsAsync(searchParams));
    }, []);

    useEffect(() => {
        const searchParams = new URLSearchParams();
        for (const [name, value] of Object.entries(gettingQuery)) {
            if (value !== null && typeof value !== 'undefined') {
                searchParams.append(name, value.toString());
            }
        }
        history.push({
            pathname: '/projects',
            search: `?${searchParams.toString()}`,
        });
    }, [gettingQuery]);

    if (projectFetching) {
        return <Spin size='large' className='cvat-spinner' />;
    }

    return (
        <div className='cvat-projects-page'>
            <TopBarComponent />
            {projectsCount ? <ProjectListComponent /> : <EmptyListComponent notFound={anySearchQuery} />}
            <FeedbackComponent />
<<<<<<< HEAD
            <ExportDatasetModal />
            <ImportDatasetModal />
=======
>>>>>>> 5b890b17
        </div>
    );
}<|MERGE_RESOLUTION|>--- conflicted
+++ resolved
@@ -11,11 +11,7 @@
 import { CombinedState, ProjectsQuery } from 'reducers/interfaces';
 import { getProjectsAsync } from 'actions/projects-actions';
 import FeedbackComponent from 'components/feedback/feedback';
-<<<<<<< HEAD
-import ExportDatasetModal from 'components/export-dataset/export-dataset-modal';
 import ImportDatasetModal from 'components/import-dataset-modal/import-dataset-modal';
-=======
->>>>>>> 5b890b17
 import EmptyListComponent from './empty-list';
 import TopBarComponent from './top-bar';
 import ProjectListComponent from './project-list';
@@ -60,11 +56,7 @@
             <TopBarComponent />
             {projectsCount ? <ProjectListComponent /> : <EmptyListComponent notFound={anySearchQuery} />}
             <FeedbackComponent />
-<<<<<<< HEAD
-            <ExportDatasetModal />
             <ImportDatasetModal />
-=======
->>>>>>> 5b890b17
         </div>
     );
 }