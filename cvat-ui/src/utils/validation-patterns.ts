<<<<<<< HEAD
// Copyright (C) 2021 Intel Corporation
=======
// Copyright (C) 2020-2021 Intel Corporation
>>>>>>> 3cfbe809
//
// SPDX-License-Identifier: MIT

const validationPatterns = {
    validatePasswordLength: {
        pattern: /(?=.{8,})/,
        message: 'Password must have at least 8 characters',
    },

    passwordContainsNumericCharacters: {
        pattern: /(?=.*[0-9])/,
        message: 'Password must have at least 1 numeric characters',
    },

    passwordContainsUpperCaseCharacter: {
        pattern: /(?=.*[A-Z])/,
        message: 'Password must have at least 1 uppercase alphabetical character',
    },

    passwordContainsLowerCaseCharacter: {
        pattern: /(?=.*[a-z])/,
        message: 'Password must have at least 1 lowercase alphabetical character',
    },

    validateUsernameLength: {
        pattern: /(?=.{5,})/,
        message: 'Username must have at least 5 characters',
    },

    validateUsernameCharacters: {
        pattern: /^[a-zA-Z0-9_-]{5,}$/,
        message: 'Only characters (a-z), (A-Z), (0-9), -, _ are available',
    },

    /*
        \p{Pd} - dash connectors
        \p{Pc} - connector punctuations
        \p{Cf} - invisible formatting indicator
        \p{L} - any alphabetic character
        Useful links:
        https://stackoverflow.com/questions/4323386/multi-language-input-validation-with-utf-8-encoding
        https://stackoverflow.com/questions/280712/javascript-unicode-regexes
        https://stackoverflow.com/questions/6377407/how-to-validate-both-chinese-unicode-and-english-name
    */
    validateName: {
        // eslint-disable-next-line
        pattern: /^(\p{L}|\p{Pd}|\p{Cf}|\p{Pc}|['\s]){2,}$/gu,
        message: 'Invalid name',
    },

    validateAttributeName: {
        pattern: /\S+/,
        message: 'Invalid name',
    },

    validateLabelName: {
        pattern: /\S+/,
        message: 'Invalid name',
    },

    validateAttributeValue: {
        pattern: /\S+/,
        message: 'Invalid attribute value',
    },

    validateURL: {
        // eslint-disable-next-line
        pattern: /^((https?:\/\/)|((ssh:\/\/)?git@))[^\s$.?#].[^\s]*$/, // url, ssh url, ip
        message: 'URL is not valid',
    },

    validatePath: {
        // eslint-disable-next-line
        pattern: /^\[\/?([A-z0-9-_+]+\/)*([A-z0-9]+\.(xml|zip|json))\]$/,
        message: 'Git path is not valid',
    },

    validateOrganizationSlug: {
        pattern: /^[a-zA-Z\d]+$/,
        message: 'Only Latin characters and numbers are allowed',
    },

    validatePhoneNumber: {
        pattern: /^[+]*[-\s0-9]*$/g,
        message: 'Input phone number is not correct',
    },
};

export default validationPatterns;<|MERGE_RESOLUTION|>--- conflicted
+++ resolved
@@ -1,8 +1,4 @@
-<<<<<<< HEAD
 // Copyright (C) 2021 Intel Corporation
-=======
-// Copyright (C) 2020-2021 Intel Corporation
->>>>>>> 3cfbe809
 //
 // SPDX-License-Identifier: MIT
 
