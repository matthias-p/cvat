# Copyright (C) 2018-2021 Intel Corporation
#
# SPDX-License-Identifier: MIT

import errno
import io
import os
import os.path as osp
import pytz
import shutil
import traceback
import uuid
from datetime import datetime
from distutils.util import strtobool
from tempfile import mkstemp, NamedTemporaryFile

import cv2
from django.db.models.query import Prefetch
import django_rq
from django.apps import apps
from django.conf import settings
from django.contrib.auth.models import User
from django.db import IntegrityError
from django.http import HttpResponse, HttpResponseNotFound, HttpResponseBadRequest
from django.shortcuts import get_object_or_404
from django.utils import timezone
from django.utils.decorators import method_decorator
from django_filters import rest_framework as filters
from django_filters.rest_framework import DjangoFilterBackend
from drf_yasg import openapi
from drf_yasg.inspectors import CoreAPICompatInspector, NotHandled, FieldInspector
from drf_yasg.utils import swagger_auto_schema
from rest_framework import mixins, serializers, status, viewsets
from rest_framework.decorators import action
from rest_framework.exceptions import APIException, NotFound, ValidationError
from rest_framework.permissions import SAFE_METHODS, IsAuthenticated
from rest_framework.renderers import JSONRenderer
from rest_framework.response import Response
from sendfile import sendfile

import cvat.apps.dataset_manager as dm
import cvat.apps.dataset_manager.views  # pylint: disable=unused-import
from cvat.apps.authentication import auth
from cvat.apps.engine.cloud_provider import get_cloud_storage_instance, Credentials, Status
from cvat.apps.dataset_manager.bindings import CvatImportError
from cvat.apps.dataset_manager.serializers import DatasetFormatsSerializer
from cvat.apps.engine.frame_provider import FrameProvider
from cvat.apps.engine.media_extractors import ImageListReader
from cvat.apps.engine.mime_types import mimetypes
from cvat.apps.engine.models import (
    Job, StatusChoice, Task, Project, Review, Issue,
    Comment, StorageMethodChoice, ReviewStatus, StorageChoice, Image,
    CredentialsTypeChoice, CloudProviderChoice
)
from cvat.apps.engine.models import CloudStorage as CloudStorageModel
from cvat.apps.engine.serializers import (
    AboutSerializer, AnnotationFileSerializer, BasicUserSerializer,
    DataMetaSerializer, DataSerializer, ExceptionSerializer,
    FileInfoSerializer, JobSerializer, LabeledDataSerializer,
    LogEventSerializer, ProjectSerializer, ProjectSearchSerializer, ProjectWithoutTaskSerializer,
    RqStatusSerializer, TaskSerializer, UserSerializer, PluginsSerializer, ReviewSerializer,
    CombinedReviewSerializer, IssueSerializer, CombinedIssueSerializer, CommentSerializer,
    CloudStorageSerializer, BaseCloudStorageSerializer, TaskFileSerializer,)
from utils.dataset_manifest import ImageManifestManager
from cvat.apps.engine.utils import av_scan_paths
from cvat.apps.engine.backup import import_task
from . import models, task
from .log import clogger, slogger


class ServerViewSet(viewsets.ViewSet):
    serializer_class = None

    # To get nice documentation about ServerViewSet actions it is necessary
    # to implement the method. By default, ViewSet doesn't provide it.
    def get_serializer(self, *args, **kwargs):
        pass

    @staticmethod
    @swagger_auto_schema(method='get', operation_summary='Method provides basic CVAT information',
                         responses={'200': AboutSerializer})
    @action(detail=False, methods=['GET'], serializer_class=AboutSerializer)
    def about(request):
        from cvat import __version__ as cvat_version
        about = {
            "name": "Computer Vision Annotation Tool",
            "version": cvat_version,
            "description": "CVAT is completely re-designed and re-implemented " +
            "version of Video Annotation Tool from Irvine, California " +
            "tool. It is free, online, interactive video and image annotation " +
            "tool for computer vision. It is being used by our team to " +
            "annotate million of objects with different properties. Many UI " +
            "and UX decisions are based on feedbacks from professional data " +
            "annotation team."
        }
        serializer = AboutSerializer(data=about)
        if serializer.is_valid(raise_exception=True):
            return Response(data=serializer.data)

    @staticmethod
    @swagger_auto_schema(method='post', request_body=ExceptionSerializer)
    @action(detail=False, methods=['POST'], serializer_class=ExceptionSerializer)
    def exception(request):
        """
        Saves an exception from a client on the server

        Sends logs to the ELK if it is connected
        """
        serializer = ExceptionSerializer(data=request.data)
        if serializer.is_valid(raise_exception=True):
            additional_info = {
                "username": request.user.username,
                "name": "Send exception",
            }
            message = JSONRenderer().render(
                {**serializer.data, **additional_info}).decode('UTF-8')
            jid = serializer.data.get("job_id")
            tid = serializer.data.get("task_id")
            if jid:
                clogger.job[jid].error(message)
            elif tid:
                clogger.task[tid].error(message)
            else:
                clogger.glob.error(message)

            return Response(serializer.data, status=status.HTTP_201_CREATED)

    @staticmethod
    @swagger_auto_schema(method='post', request_body=LogEventSerializer(many=True))
    @action(detail=False, methods=['POST'], serializer_class=LogEventSerializer)
    def logs(request):
        """
        Saves logs from a client on the server

        Sends logs to the ELK if it is connected
        """
        serializer = LogEventSerializer(many=True, data=request.data)
        if serializer.is_valid(raise_exception=True):
            user = {"username": request.user.username}
            for event in serializer.data:
                message = JSONRenderer().render(
                    {**event, **user}).decode('UTF-8')
                jid = event.get("job_id")
                tid = event.get("task_id")
                if jid:
                    clogger.job[jid].info(message)
                elif tid:
                    clogger.task[tid].info(message)
                else:
                    clogger.glob.info(message)
            return Response(serializer.data, status=status.HTTP_201_CREATED)

    @staticmethod
    @swagger_auto_schema(
        method='get', operation_summary='Returns all files and folders that are on the server along specified path',
        manual_parameters=[openapi.Parameter(
            'directory', openapi.IN_QUERY, type=openapi.TYPE_STRING, description='Directory to browse')],
        responses={'200': FileInfoSerializer(many=True)}
    )
    @action(detail=False, methods=['GET'], serializer_class=FileInfoSerializer)
    def share(request):
        param = request.query_params.get('directory', '/')
        if param.startswith("/"):
            param = param[1:]
        directory = os.path.abspath(os.path.join(settings.SHARE_ROOT, param))

        if directory.startswith(settings.SHARE_ROOT) and os.path.isdir(directory):
            data = []
            content = os.scandir(directory)
            for entry in content:
                entry_type = None
                if entry.is_file():
                    entry_type = "REG"
                elif entry.is_dir():
                    entry_type = "DIR"

                if entry_type:
                    data.append({"name": entry.name, "type": entry_type})

            serializer = FileInfoSerializer(many=True, data=data)
            if serializer.is_valid(raise_exception=True):
                return Response(serializer.data)
        else:
            return Response("{} is an invalid directory".format(param),
                            status=status.HTTP_400_BAD_REQUEST)

    @staticmethod
    @swagger_auto_schema(method='get', operation_summary='Method provides the list of supported annotations formats',
                         responses={'200': DatasetFormatsSerializer()})
    @action(detail=False, methods=['GET'], url_path='annotation/formats')
    def annotation_formats(request):
        data = dm.views.get_all_formats()
        return Response(DatasetFormatsSerializer(data).data)

    @staticmethod
    @swagger_auto_schema(method='get', operation_summary='Method provides allowed plugins.',
                         responses={'200': PluginsSerializer()})
    @action(detail=False, methods=['GET'], url_path='plugins', serializer_class=PluginsSerializer)
    def plugins(request):
        response = {
            'GIT_INTEGRATION': apps.is_installed('cvat.apps.dataset_repo'),
            'ANALYTICS':       False,
            'MODELS':          False,
            'PREDICT':         apps.is_installed('cvat.apps.training')
        }
        if strtobool(os.environ.get("CVAT_ANALYTICS", '0')):
            response['ANALYTICS'] = True
        if strtobool(os.environ.get("CVAT_SERVERLESS", '0')):
            response['MODELS'] = True
        return Response(response)


class ProjectFilter(filters.FilterSet):
    name = filters.CharFilter(field_name="name", lookup_expr="icontains")
<<<<<<< HEAD
    owner = filters.CharFilter(
        field_name="owner__username", lookup_expr="icontains")
=======
    owner = filters.CharFilter(field_name="owner__username", lookup_expr="icontains")
    assignee = filters.CharFilter(field_name="assignee__username", lookup_expr="icontains")
>>>>>>> df75d5f8
    status = filters.CharFilter(field_name="status", lookup_expr="icontains")

    class Meta:
        model = models.Project
        fields = ("id", "name", "owner", "status")


@method_decorator(name='list', decorator=swagger_auto_schema(
    operation_summary='Returns a paginated list of projects according to query parameters (12 projects per page)',
    manual_parameters=[
        openapi.Parameter('id', openapi.IN_QUERY, description="A unique number value identifying this project",
                          type=openapi.TYPE_NUMBER),
        openapi.Parameter('name', openapi.IN_QUERY, description="Find all projects where name contains a parameter value",
                          type=openapi.TYPE_STRING),
        openapi.Parameter('owner', openapi.IN_QUERY, description="Find all project where owner name contains a parameter value",
                          type=openapi.TYPE_STRING),
        openapi.Parameter('status', openapi.IN_QUERY, description="Find all projects with a specific status",
                          type=openapi.TYPE_STRING, enum=[str(i) for i in StatusChoice]),
        openapi.Parameter('names_only', openapi.IN_QUERY, description="Returns only names and id's of projects.",
                          type=openapi.TYPE_BOOLEAN),
        openapi.Parameter('without_tasks', openapi.IN_QUERY, description="Returns only projects entities without related tasks",
                          type=openapi.TYPE_BOOLEAN)],))
@method_decorator(name='create', decorator=swagger_auto_schema(operation_summary='Method creates a new project'))
@method_decorator(name='retrieve', decorator=swagger_auto_schema(operation_summary='Method returns details of a specific project'))
@method_decorator(name='destroy', decorator=swagger_auto_schema(operation_summary='Method deletes a specific project'))
@method_decorator(name='partial_update', decorator=swagger_auto_schema(operation_summary='Methods does a partial update of chosen fields in a project'))
class ProjectViewSet(auth.ProjectGetQuerySetMixin, viewsets.ModelViewSet):
    queryset = models.Project.objects.all().order_by('-id')
    search_fields = ("name", "owner__username", "assignee__username", "status")
    filterset_class = ProjectFilter
    ordering_fields = ("id", "name", "owner", "status", "assignee")
    http_method_names = ['get', 'post', 'head', 'patch', 'delete']

    def get_serializer_class(self):
        if self.request.path.endswith('tasks'):
            return TaskSerializer
        if self.request.query_params and self.request.query_params.get("names_only") == "true":
            return ProjectSearchSerializer
        if self.request.query_params and self.request.query_params.get("without_tasks") == "true":
            return ProjectWithoutTaskSerializer
        else:
            return ProjectSerializer

    def get_permissions(self):
        http_method = self.request.method
        permissions = [IsAuthenticated]

        if http_method in SAFE_METHODS:
            permissions.append(auth.ProjectAccessPermission)
        elif http_method in ["POST"]:
            permissions.append(auth.ProjectCreatePermission)
        elif http_method in ["PATCH"]:
            permissions.append(auth.ProjectChangePermission)
        elif http_method in ["DELETE"]:
            permissions.append(auth.ProjectDeletePermission)
        else:
            permissions.append(auth.AdminRolePermission)

        return [perm() for perm in permissions]

    def perform_create(self, serializer):
        def validate_project_limit(owner):
            admin_perm = auth.AdminRolePermission()
            is_admin = admin_perm.has_permission(self.request, self)
            if not is_admin and settings.RESTRICTIONS['project_limit'] is not None and \
                    Project.objects.filter(owner=owner).count() >= settings.RESTRICTIONS['project_limit']:
                raise serializers.ValidationError(
                    'The user has the maximum number of projects')

        owner = self.request.data.get('owner', None)
        if owner:
            validate_project_limit(owner)
            serializer.save()
        else:
            validate_project_limit(self.request.user)
            serializer.save(owner=self.request.user)

    @swagger_auto_schema(method='get', operation_summary='Returns information of the tasks of the project with the selected id',
                         responses={'200': TaskSerializer(many=True)})
    @action(detail=True, methods=['GET'], serializer_class=TaskSerializer)
    def tasks(self, request, pk):
        self.get_object()  # force to call check_object_permissions
        queryset = Task.objects.filter(project_id=pk).order_by('-id')
        queryset = auth.filter_task_queryset(queryset, request.user)

        page = self.paginate_queryset(queryset)
        if page is not None:
            serializer = self.get_serializer(page, many=True,
                                             context={"request": request})
            return self.get_paginated_response(serializer.data)

        serializer = self.get_serializer(queryset, many=True,
                                         context={"request": request})
        return Response(serializer.data)

    @swagger_auto_schema(method='get', operation_summary='Export project as a dataset in a specific format',
                         manual_parameters=[
                             openapi.Parameter('format', openapi.IN_QUERY,
                                               description="Desired output format name\nYou can get the list of supported formats at:\n/server/annotation/formats",
                                               type=openapi.TYPE_STRING, required=True),
                             openapi.Parameter('filename', openapi.IN_QUERY,
                                               description="Desired output file name",
                                               type=openapi.TYPE_STRING, required=False),
                             openapi.Parameter('action', in_=openapi.IN_QUERY,
                                               description='Used to start downloading process after annotation file had been created',
                                               type=openapi.TYPE_STRING, required=False, enum=['download'])
                         ],
                         responses={'202': openapi.Response(description='Exporting has been started'),
                                    '201': openapi.Response(description='Output file is ready for downloading'),
                                    '200': openapi.Response(description='Download of file started'),
                                    '405': openapi.Response(description='Format is not available'),
                                    }
                         )
    @action(detail=True, methods=['GET'], serializer_class=None,
            url_path='dataset')
    def dataset_export(self, request, pk):
        db_project = self.get_object()  # force to call check_object_permissions

        format_name = request.query_params.get("format", "")
        return _export_annotations(db_instance=db_project,
                                   rq_id="/api/v1/project/{}/dataset/{}".format(
                                       pk, format_name),
                                   request=request,
                                   action=request.query_params.get(
                                       "action", "").lower(),
                                   callback=dm.views.export_project_as_dataset,
                                   format_name=format_name,
                                   filename=request.query_params.get(
                                       "filename", "").lower(),
                                   )

    @swagger_auto_schema(method='get', operation_summary='Method allows to download project annotations',
                         manual_parameters=[
                             openapi.Parameter('format', openapi.IN_QUERY,
                                               description="Desired output format name\nYou can get the list of supported formats at:\n/server/annotation/formats",
                                               type=openapi.TYPE_STRING, required=True),
                             openapi.Parameter('filename', openapi.IN_QUERY,
                                               description="Desired output file name",
                                               type=openapi.TYPE_STRING, required=False),
                             openapi.Parameter('action', in_=openapi.IN_QUERY,
                                               description='Used to start downloading process after annotation file had been created',
                                               type=openapi.TYPE_STRING, required=False, enum=['download'])
                         ],
                         responses={
                             '202': openapi.Response(description='Dump of annotations has been started'),
                             '201': openapi.Response(description='Annotations file is ready to download'),
                             '200': openapi.Response(description='Download of file started'),
                             '405': openapi.Response(description='Format is not available'),
                             '401': openapi.Response(description='Format is not specified'),
                         }
                         )
    @action(detail=True, methods=['GET'],
            serializer_class=LabeledDataSerializer)
    def annotations(self, request, pk):
        db_project = self.get_object()  # force to call check_object_permissions
        format_name = request.query_params.get('format')
        if format_name:
            return _export_annotations(db_instance=db_project,
                                       rq_id="/api/v1/projects/{}/annotations/{}".format(
                                           pk, format_name),
                                       request=request,
                                       action=request.query_params.get(
                                           "action", "").lower(),
                                       callback=dm.views.export_project_annotations,
                                       format_name=format_name,
                                       filename=request.query_params.get(
                                           "filename", "").lower(),
                                       )
        else:
            return Response("Format is not specified", status=status.HTTP_400_BAD_REQUEST)


class TaskFilter(filters.FilterSet):
    project = filters.CharFilter(
        field_name="project__name", lookup_expr="icontains")
    name = filters.CharFilter(field_name="name", lookup_expr="icontains")
    owner = filters.CharFilter(
        field_name="owner__username", lookup_expr="icontains")
    mode = filters.CharFilter(field_name="mode", lookup_expr="icontains")
    status = filters.CharFilter(field_name="status", lookup_expr="icontains")
    assignee = filters.CharFilter(
        field_name="assignee__username", lookup_expr="icontains")

    class Meta:
        model = Task
        fields = ("id", "project_id", "project", "name", "owner", "mode", "status",
                  "assignee")


class DjangoFilterInspector(CoreAPICompatInspector):
    def get_filter_parameters(self, filter_backend):
        if isinstance(filter_backend, DjangoFilterBackend):
            result = super(DjangoFilterInspector,
                           self).get_filter_parameters(filter_backend)
            res = result.copy()

            for param in result:
                if param.get('name') == 'project_id' or param.get('name') == 'project':
                    res.remove(param)
            return res

        return NotHandled


@method_decorator(name='list', decorator=swagger_auto_schema(
    operation_summary='Returns a paginated list of tasks according to query parameters (10 tasks per page)',
    manual_parameters=[
        openapi.Parameter('id', openapi.IN_QUERY,
                          description="A unique number value identifying this task", type=openapi.TYPE_NUMBER),
        openapi.Parameter('name', openapi.IN_QUERY,
                          description="Find all tasks where name contains a parameter value", type=openapi.TYPE_STRING),
        openapi.Parameter('owner', openapi.IN_QUERY,
                          description="Find all tasks where owner name contains a parameter value", type=openapi.TYPE_STRING),
        openapi.Parameter('mode', openapi.IN_QUERY, description="Find all tasks with a specific mode",
                          type=openapi.TYPE_STRING, enum=['annotation', 'interpolation']),
        openapi.Parameter('status', openapi.IN_QUERY, description="Find all tasks with a specific status",
                          type=openapi.TYPE_STRING, enum=['annotation', 'validation', 'completed']),
        openapi.Parameter('assignee', openapi.IN_QUERY,
                          description="Find all tasks where assignee name contains a parameter value", type=openapi.TYPE_STRING)
    ],
    filter_inspectors=[DjangoFilterInspector]))
@method_decorator(name='create', decorator=swagger_auto_schema(operation_summary='Method creates a new task in a database without any attached images and videos'))
@method_decorator(name='retrieve', decorator=swagger_auto_schema(operation_summary='Method returns details of a specific task'))
@method_decorator(name='update', decorator=swagger_auto_schema(operation_summary='Method updates a task by id'))
@method_decorator(name='destroy', decorator=swagger_auto_schema(operation_summary='Method deletes a specific task, all attached jobs, annotations, and data'))
@method_decorator(name='partial_update', decorator=swagger_auto_schema(operation_summary='Methods does a partial update of chosen fields in a task'))
class TaskViewSet(auth.TaskGetQuerySetMixin, viewsets.ModelViewSet):
    queryset = Task.objects.all().prefetch_related(
        "label_set__attributespec_set",
        "segment_set__job_set",
    ).order_by('-id')
    serializer_class = TaskSerializer
    search_fields = ("name", "owner__username", "mode", "status")
    filterset_class = TaskFilter
    ordering_fields = ("id", "name", "owner", "status", "assignee")

    def get_permissions(self):
        http_method = self.request.method
        permissions = [IsAuthenticated]

        if http_method in SAFE_METHODS:
            permissions.append(auth.TaskAccessPermission)
        elif http_method in ["POST"]:
            permissions.append(auth.TaskCreatePermission)
        elif self.action == 'annotations' or http_method in ["PATCH", "PUT"]:
            permissions.append(auth.TaskChangePermission)
        elif http_method in ["DELETE"]:
            permissions.append(auth.TaskDeletePermission)
        else:
            permissions.append(auth.AdminRolePermission)

        return [perm() for perm in permissions]

    def _validate_task_limit(self, owner):
        admin_perm = auth.AdminRolePermission()
        is_admin = admin_perm.has_permission(self.request, self)
        if not is_admin and settings.RESTRICTIONS['task_limit'] is not None and \
                Task.objects.filter(owner=owner).count() >= settings.RESTRICTIONS['task_limit']:
            raise serializers.ValidationError(
                'The user has the maximum number of tasks')

    def create(self, request):
        action = self.request.query_params.get('action', None)
        if action is None:
            return super().create(request)
        elif action == 'import':
            self._validate_task_limit(owner=self.request.user)
            if 'rq_id' in request.data:
                rq_id = request.data['rq_id']
            else:
                rq_id = "{}@/api/v1/tasks/{}/import".format(
                    request.user, uuid.uuid4())

            queue = django_rq.get_queue("default")
            rq_job = queue.fetch_job(rq_id)

            if not rq_job:
                serializer = TaskFileSerializer(data=request.data)
                serializer.is_valid(raise_exception=True)
                task_file = serializer.validated_data['task_file']
                fd, filename = mkstemp(prefix='cvat_')
                with open(filename, 'wb+') as f:
                    for chunk in task_file.chunks():
                        f.write(chunk)
                rq_job = queue.enqueue_call(
                    func=import_task,
                    args=(filename, request.user.id),
                    job_id=rq_id,
                    meta={
                        'tmp_file': filename,
                        'tmp_file_descriptor': fd,
                    },
                )

            else:
                if rq_job.is_finished:
                    task_id = rq_job.return_value
                    os.close(rq_job.meta['tmp_file_descriptor'])
                    os.remove(rq_job.meta['tmp_file'])
                    rq_job.delete()
                    return Response({'id': task_id}, status=status.HTTP_201_CREATED)
                elif rq_job.is_failed:
                    os.close(rq_job.meta['tmp_file_descriptor'])
                    os.remove(rq_job.meta['tmp_file'])
                    exc_info = str(rq_job.exc_info)
                    rq_job.delete()

                    # RQ adds a prefix with exception class name
                    import_error_prefix = '{}.{}'.format(
                        CvatImportError.__module__, CvatImportError.__name__)
                    if exc_info.startswith(import_error_prefix):
                        exc_info = exc_info.replace(
                            import_error_prefix + ': ', '')
                        return Response(data=exc_info,
                                        status=status.HTTP_400_BAD_REQUEST)
                    else:
                        return Response(data=exc_info,
                                        status=status.HTTP_500_INTERNAL_SERVER_ERROR)

            return Response({'rq_id': rq_id}, status=status.HTTP_202_ACCEPTED)
        else:
            raise serializers.ValidationError(
                "Unexpected action specified for the request")

    def retrieve(self, request, pk=None):
        db_task = self.get_object()  # force to call check_object_permissions
        action = self.request.query_params.get('action', None)
        if action is None:
            return super().retrieve(request, pk)
        elif action in ('export', 'download'):
            queue = django_rq.get_queue("default")
            rq_id = "/api/v1/tasks/{}/export".format(pk)

            rq_job = queue.fetch_job(rq_id)
            if rq_job:
                last_task_update_time = timezone.localtime(
                    db_task.updated_date)
                request_time = rq_job.meta.get('request_time', None)
                if request_time is None or request_time < last_task_update_time:
                    rq_job.cancel()
                    rq_job.delete()
                else:
                    if rq_job.is_finished:
                        file_path = rq_job.return_value
                        if action == "download" and osp.exists(file_path):
                            rq_job.delete()

                            timestamp = datetime.strftime(last_task_update_time,
                                                          "%Y_%m_%d_%H_%M_%S")
                            filename = "task_{}_backup_{}{}".format(
                                db_task.name, timestamp,
                                osp.splitext(file_path)[1])
                            return sendfile(request, file_path, attachment=True,
                                            attachment_filename=filename.lower())
                        else:
                            if osp.exists(file_path):
                                return Response(status=status.HTTP_201_CREATED)
                    elif rq_job.is_failed:
                        exc_info = str(rq_job.exc_info)
                        rq_job.delete()
                        return Response(exc_info,
                                        status=status.HTTP_500_INTERNAL_SERVER_ERROR)
                    else:
                        return Response(status=status.HTTP_202_ACCEPTED)

            ttl = dm.views.TASK_CACHE_TTL.total_seconds()
            queue.enqueue_call(
                func=dm.views.backup_task,
                args=(pk, 'task_dump.zip'),
                job_id=rq_id,
                meta={'request_time': timezone.localtime()},
                result_ttl=ttl, failure_ttl=ttl)
            return Response(status=status.HTTP_202_ACCEPTED)

        else:
            raise serializers.ValidationError(
                "Unexpected action specified for the request")

    def perform_create(self, serializer):
        owner = self.request.data.get('owner', None)
        if owner:
            self._validate_task_limit(owner)
            serializer.save()
        else:
            self._validate_task_limit(self.request.user)
            serializer.save(owner=self.request.user)

    def perform_destroy(self, instance):
        task_dirname = instance.get_task_dirname()
        super().perform_destroy(instance)
        shutil.rmtree(task_dirname, ignore_errors=True)
        if instance.data and not instance.data.tasks.all():
            shutil.rmtree(instance.data.get_data_dirname(), ignore_errors=True)
            instance.data.delete()

    @swagger_auto_schema(method='get', operation_summary='Returns a list of jobs for a specific task',
                         responses={'200': JobSerializer(many=True)})
    @action(detail=True, methods=['GET'], serializer_class=JobSerializer)
    def jobs(self, request, pk):
        self.get_object()  # force to call check_object_permissions
        queryset = Job.objects.filter(segment__task_id=pk)
        serializer = JobSerializer(queryset, many=True,
                                   context={"request": request})

        return Response(serializer.data)

    @swagger_auto_schema(method='post', operation_summary='Method permanently attaches images or video to a task',
                         request_body=DataSerializer,
                         )
    @swagger_auto_schema(method='get', operation_summary='Method returns data for a specific task',
                         manual_parameters=[
                             openapi.Parameter('type', in_=openapi.IN_QUERY, required=True, type=openapi.TYPE_STRING,
                                               enum=['chunk', 'frame',
                                                     'preview', 'context_image'],
                                               description="Specifies the type of the requested data"),
                             openapi.Parameter('quality', in_=openapi.IN_QUERY, required=True, type=openapi.TYPE_STRING,
                                               enum=['compressed', 'original'],
                                               description="Specifies the quality level of the requested data, doesn't matter for 'preview' type"),
                             openapi.Parameter('number', in_=openapi.IN_QUERY, required=True, type=openapi.TYPE_NUMBER,
                                               description="A unique number value identifying chunk or frame, doesn't matter for 'preview' type"),
                         ]
                         )
    @action(detail=True, methods=['POST', 'GET'])
    def data(self, request, pk):
        db_task = self.get_object()  # call check_object_permissions as well
        if request.method == 'POST':
            if db_task.data:
                return Response(data='Adding more data is not supported',
                                status=status.HTTP_400_BAD_REQUEST)
            serializer = DataSerializer(data=request.data)
            serializer.is_valid(raise_exception=True)
            data = {k: v for k, v in serializer.validated_data.items()}

            tmp_path = os.path.join('./data/tmp', pk)
            os.makedirs(tmp_path, exist_ok=True)
            if data.get('use_chunk_upload'): # write chunk
                with open(os.path.join(tmp_path, data.get('chunk_file_name')), 'ab+') as destination:
                    destination.write(data.get('client_files')[0]['file'].read())
            else: # write each file
                for client_file in data.get('client_files'):
                    with open(os.path.join(tmp_path, client_file['file'].name), 'ab+') as destination:
                        destination.write(client_file['file'].read())

            if not data.get('end_of_upload'):
                return Response(data='Chunk is delivered', status=status.HTTP_202_ACCEPTED)
            tmp_files = [file for file in os.listdir(tmp_path) if os.path.isfile(os.path.join(tmp_path, file))]
            client_files = [{'file':f} for f in tmp_files]
            serializer.validated_data.update({'client_files': client_files})

            db_data = serializer.save()
            db_task.data = db_data
            db_task.save()
            data = {k: v for k, v in serializer.data.items()}

            upload_dir = os.path.relpath(db_data.get_upload_dirname())
            for file in tmp_files: os.rename(os.path.join(tmp_path, file), os.path.join(upload_dir, file))
            shutil.rmtree(tmp_path)

            data['use_zip_chunks'] = serializer.validated_data['use_zip_chunks']
            data['use_cache'] = serializer.validated_data['use_cache']
            data['copy_data'] = serializer.validated_data['copy_data']
            if data['use_cache']:
                db_task.data.storage_method = StorageMethodChoice.CACHE
                db_task.data.save(update_fields=['storage_method'])
            if data['server_files'] and not data.get('copy_data'):
                db_task.data.storage = StorageChoice.SHARE
                db_task.data.save(update_fields=['storage'])
            if db_data.cloud_storage:
                db_task.data.storage = StorageChoice.CLOUD_STORAGE
                db_task.data.save(update_fields=['storage'])
                # if the value of stop_frame is 0, then inside the function we cannot know
                # the value specified by the user or it's default value from the database
            if 'stop_frame' not in serializer.validated_data:
                data['stop_frame'] = None
            task.create(db_task.id, data)
            return Response(serializer.data, status=status.HTTP_202_ACCEPTED)
        else:
            data_type = request.query_params.get('type', None)
            data_id = request.query_params.get('number', None)
            data_quality = request.query_params.get('quality', 'compressed')

            possible_data_type_values = (
                'chunk', 'frame', 'preview', 'context_image')
            possible_quality_values = ('compressed', 'original')

            try:
                if not data_type or data_type not in possible_data_type_values:
                    raise ValidationError(
                        detail='Data type not specified or has wrong value')
                elif data_type == 'chunk' or data_type == 'frame':
                    if not data_id:
                        raise ValidationError(detail='Number is not specified')
                    elif data_quality not in possible_quality_values:
                        raise ValidationError(detail='Wrong quality value')

                db_data = db_task.data
                if not db_data:
                    raise NotFound(
                        detail='Cannot find requested data for the task')

                frame_provider = FrameProvider(db_task.data, db_task.dimension)

                if data_type == 'chunk':
                    data_id = int(data_id)

                    data_quality = FrameProvider.Quality.COMPRESSED \
                        if data_quality == 'compressed' else FrameProvider.Quality.ORIGINAL

                    # TODO: av.FFmpegError processing
                    if settings.USE_CACHE and db_data.storage_method == StorageMethodChoice.CACHE:
                        buff, mime_type = frame_provider.get_chunk(
                            data_id, data_quality)
                        return HttpResponse(buff.getvalue(), content_type=mime_type)

                    # Follow symbol links if the chunk is a link on a real image otherwise
                    # mimetype detection inside sendfile will work incorrectly.
                    path = os.path.realpath(
                        frame_provider.get_chunk(data_id, data_quality))
                    return sendfile(request, path)

                elif data_type == 'frame':
                    data_id = int(data_id)
                    data_quality = FrameProvider.Quality.COMPRESSED \
                        if data_quality == 'compressed' else FrameProvider.Quality.ORIGINAL
                    buf, mime = frame_provider.get_frame(data_id, data_quality)

                    return HttpResponse(buf.getvalue(), content_type=mime)

                elif data_type == 'preview':
                    return sendfile(request, frame_provider.get_preview())

                elif data_type == 'context_image':
                    data_id = int(data_id)
                    image = Image.objects.get(
                        data_id=db_data.id, frame=data_id)
                    for i in image.related_files.all():
                        path = os.path.realpath(str(i.path))
                        image = cv2.imread(path)
                        success, result = cv2.imencode('.JPEG', image)
                        if not success:
                            raise Exception(
                                'Failed to encode image to ".jpeg" format')
                        return HttpResponse(io.BytesIO(result.tobytes()), content_type='image/jpeg')
                    return Response(data='No context image related to the frame',
                                    status=status.HTTP_404_NOT_FOUND)
                else:
                    return Response(data='unknown data type {}.'.format(data_type), status=status.HTTP_400_BAD_REQUEST)
            except APIException as e:
                return Response(data=e.get_full_details(), status=e.status_code)
            except FileNotFoundError as ex:
                msg = f"{ex.strerror} {ex.filename}"
                slogger.task[pk].error(msg, exc_info=True)
                return Response(data=msg, status=status.HTTP_404_NOT_FOUND)
            except Exception as e:
                msg = 'cannot get requested data type: {}, number: {}, quality: {}'.format(
                    data_type, data_id, data_quality)
                slogger.task[pk].error(msg, exc_info=True)
                return Response(data=msg + '\n' + str(e), status=status.HTTP_400_BAD_REQUEST)

    @swagger_auto_schema(method='get', operation_summary='Method allows to download task annotations',
                         manual_parameters=[
                             openapi.Parameter('format', openapi.IN_QUERY,
                                               description="Desired output format name\nYou can get the list of supported formats at:\n/server/annotation/formats",
                                               type=openapi.TYPE_STRING, required=False),
                             openapi.Parameter('filename', openapi.IN_QUERY,
                                               description="Desired output file name",
                                               type=openapi.TYPE_STRING, required=False),
                             openapi.Parameter('action', in_=openapi.IN_QUERY,
                                               description='Used to start downloading process after annotation file had been created',
                                               type=openapi.TYPE_STRING, required=False, enum=['download'])
                         ],
                         responses={
                             '202': openapi.Response(description='Dump of annotations has been started'),
                             '201': openapi.Response(description='Annotations file is ready to download'),
                             '200': openapi.Response(description='Download of file started'),
                             '405': openapi.Response(description='Format is not available'),
                         }
                         )
    @swagger_auto_schema(method='put', operation_summary='Method allows to upload task annotations',
                         manual_parameters=[
                             openapi.Parameter('format', openapi.IN_QUERY,
                                               description="Input format name\nYou can get the list of supported formats at:\n/server/annotation/formats",
                                               type=openapi.TYPE_STRING, required=False),
                         ],
                         responses={
                             '202': openapi.Response(description='Uploading has been started'),
                             '201': openapi.Response(description='Uploading has finished'),
                             '405': openapi.Response(description='Format is not available'),
                         }
                         )
    @swagger_auto_schema(method='patch', operation_summary='Method performs a partial update of annotations in a specific task',
                         manual_parameters=[openapi.Parameter('action', in_=openapi.IN_QUERY, required=True, type=openapi.TYPE_STRING,
                                                              enum=['create', 'update', 'delete'])])
    @swagger_auto_schema(method='delete', operation_summary='Method deletes all annotations for a specific task')
    @action(detail=True, methods=['GET', 'DELETE', 'PUT', 'PATCH'],
            serializer_class=LabeledDataSerializer)
    def annotations(self, request, pk):
        db_task = self.get_object()  # force to call check_object_permissions
        if request.method == 'GET':
            format_name = request.query_params.get('format')
            if format_name:
                return _export_annotations(db_instance=db_task,
                                           rq_id="/api/v1/tasks/{}/annotations/{}".format(
                                               pk, format_name),
                                           request=request,
                                           action=request.query_params.get(
                                               "action", "").lower(),
                                           callback=dm.views.export_task_annotations,
                                           format_name=format_name,
                                           filename=request.query_params.get(
                                               "filename", "").lower(),
                                           )
            else:
                data = dm.task.get_task_data(pk)
                serializer = LabeledDataSerializer(data=data)
                if serializer.is_valid(raise_exception=True):
                    return Response(serializer.data)
        elif request.method == 'PUT':
            format_name = request.query_params.get('format')
            if format_name:
                return _import_annotations(
                    request=request,
                    rq_id="{}@/api/v1/tasks/{}/annotations/upload".format(
                        request.user, pk),
                    rq_func=dm.task.import_task_annotations,
                    pk=pk,
                    format_name=format_name,
                )
            else:
                serializer = LabeledDataSerializer(data=request.data)
                if serializer.is_valid(raise_exception=True):
                    data = dm.task.put_task_data(pk, serializer.data)
                    return Response(data)
        elif request.method == 'DELETE':
            dm.task.delete_task_data(pk)
            return Response(status=status.HTTP_204_NO_CONTENT)
        elif request.method == 'PATCH':
            action = self.request.query_params.get("action", None)
            if action not in dm.task.PatchAction.values():
                raise serializers.ValidationError(
                    "Please specify a correct 'action' for the request")
            serializer = LabeledDataSerializer(data=request.data)
            if serializer.is_valid(raise_exception=True):
                try:
                    data = dm.task.patch_task_data(pk, serializer.data, action)
                except (AttributeError, IntegrityError) as e:
                    return Response(data=str(e), status=status.HTTP_400_BAD_REQUEST)
                return Response(data)

    @swagger_auto_schema(method='get', operation_summary='When task is being created the method returns information about a status of the creation process')
    @action(detail=True, methods=['GET'], serializer_class=RqStatusSerializer)
    def status(self, request, pk):
        self.get_object()  # force to call check_object_permissions
        response = self._get_rq_response(queue="default",
                                         job_id="/api/{}/tasks/{}".format(request.version, pk))
        serializer = RqStatusSerializer(data=response)

        if serializer.is_valid(raise_exception=True):
            return Response(serializer.data)

    @staticmethod
    def _get_rq_response(queue, job_id):
        queue = django_rq.get_queue(queue)
        job = queue.fetch_job(job_id)
        response = {}
        if job is None or job.is_finished:
            response = {"state": "Finished"}
        elif job.is_queued:
            response = {"state": "Queued"}
        elif job.is_failed:
            response = {"state": "Failed", "message": job.exc_info}
        else:
            response = {"state": "Started"}
            if 'status' in job.meta:
                response['message'] = job.meta['status']

        return response

    @staticmethod
    @swagger_auto_schema(method='get', operation_summary='Method provides a meta information about media files which are related with the task',
                         responses={'200': DataMetaSerializer()})
    @action(detail=True, methods=['GET'], serializer_class=DataMetaSerializer,
            url_path='data/meta')
    def data_info(request, pk):
        db_task = models.Task.objects.prefetch_related(
            Prefetch('data', queryset=models.Data.objects.select_related('video').prefetch_related(
                Prefetch('images', queryset=models.Image.objects.prefetch_related(
                    'related_files').order_by('frame'))
            ))
        ).get(pk=pk)

        if hasattr(db_task.data, 'video'):
            media = [db_task.data.video]
        else:
            media = list(db_task.data.images.all())

        frame_meta = [{
            'width': item.width,
            'height': item.height,
            'name': item.path,
            'has_related_context': hasattr(item, 'related_files') and item.related_files.exists()
        } for item in media]

        db_data = db_task.data
        db_data.frames = frame_meta

        serializer = DataMetaSerializer(db_data)
        return Response(serializer.data)

    @swagger_auto_schema(method='get', operation_summary='Export task as a dataset in a specific format',
                         manual_parameters=[
                             openapi.Parameter('format', openapi.IN_QUERY,
                                               description="Desired output format name\nYou can get the list of supported formats at:\n/server/annotation/formats",
                                               type=openapi.TYPE_STRING, required=True),
                             openapi.Parameter('filename', openapi.IN_QUERY,
                                               description="Desired output file name",
                                               type=openapi.TYPE_STRING, required=False),
                             openapi.Parameter('action', in_=openapi.IN_QUERY,
                                               description='Used to start downloading process after annotation file had been created',
                                               type=openapi.TYPE_STRING, required=False, enum=['download'])
                         ],
                         responses={'202': openapi.Response(description='Exporting has been started'),
                                    '201': openapi.Response(description='Output file is ready for downloading'),
                                    '200': openapi.Response(description='Download of file started'),
                                    '405': openapi.Response(description='Format is not available'),
                                    }
                         )
    @action(detail=True, methods=['GET'], serializer_class=None,
            url_path='dataset')
    def dataset_export(self, request, pk):
        db_task = self.get_object()  # force to call check_object_permissions

        format_name = request.query_params.get("format", "")
        return _export_annotations(db_instance=db_task,
                                   rq_id="/api/v1/tasks/{}/dataset/{}".format(
                                       pk, format_name),
                                   request=request,
                                   action=request.query_params.get(
                                       "action", "").lower(),
                                   callback=dm.views.export_task_as_dataset,
                                   format_name=format_name,
                                   filename=request.query_params.get(
                                       "filename", "").lower(),
                                   )


@method_decorator(name='retrieve', decorator=swagger_auto_schema(operation_summary='Method returns details of a job'))
@method_decorator(name='update', decorator=swagger_auto_schema(operation_summary='Method updates a job by id'))
@method_decorator(name='partial_update', decorator=swagger_auto_schema(
    operation_summary='Methods does a partial update of chosen fields in a job'))
class JobViewSet(viewsets.GenericViewSet,
                 mixins.RetrieveModelMixin, mixins.UpdateModelMixin):
    queryset = Job.objects.all().order_by('id')
    serializer_class = JobSerializer

    def get_permissions(self):
        http_method = self.request.method
        permissions = [IsAuthenticated]

        if http_method in SAFE_METHODS:
            permissions.append(auth.JobAccessPermission)
        elif http_method in ['PATCH', 'PUT', 'DELETE']:
            permissions.append(auth.JobChangePermission)
        else:
            permissions.append(auth.AdminRolePermission)

        return [perm() for perm in permissions]

    @swagger_auto_schema(method='get', operation_summary='Method returns annotations for a specific job')
    @swagger_auto_schema(method='put', operation_summary='Method performs an update of all annotations in a specific job')
    @swagger_auto_schema(method='patch', manual_parameters=[
        openapi.Parameter('action', in_=openapi.IN_QUERY, type=openapi.TYPE_STRING, required=True,
                          enum=['create', 'update', 'delete'])],
                         operation_summary='Method performs a partial update of annotations in a specific job')
    @swagger_auto_schema(method='delete', operation_summary='Method deletes all annotations for a specific job')
    @action(detail=True, methods=['GET', 'DELETE', 'PUT', 'PATCH'],
            serializer_class=LabeledDataSerializer)
    def annotations(self, request, pk):
        self.get_object()  # force to call check_object_permissions
        if request.method == 'GET':
            data = dm.task.get_job_data(pk)
            return Response(data)
        elif request.method == 'PUT':
            format_name = request.query_params.get("format", "")
            if format_name:
                return _import_annotations(
                    request=request,
                    rq_id="{}@/api/v1/jobs/{}/annotations/upload".format(
                        request.user, pk),
                    rq_func=dm.task.import_job_annotations,
                    pk=pk,
                    format_name=format_name
                )
            else:
                serializer = LabeledDataSerializer(data=request.data)
                if serializer.is_valid(raise_exception=True):
                    try:
                        data = dm.task.put_job_data(pk, serializer.data)
                    except (AttributeError, IntegrityError) as e:
                        return Response(data=str(e), status=status.HTTP_400_BAD_REQUEST)
                    return Response(data)
        elif request.method == 'DELETE':
            dm.task.delete_job_data(pk)
            return Response(status=status.HTTP_204_NO_CONTENT)
        elif request.method == 'PATCH':
            action = self.request.query_params.get("action", None)
            if action not in dm.task.PatchAction.values():
                raise serializers.ValidationError(
                    "Please specify a correct 'action' for the request")
            serializer = LabeledDataSerializer(data=request.data)
            if serializer.is_valid(raise_exception=True):
                try:
                    data = dm.task.patch_job_data(pk, serializer.data, action)
                except (AttributeError, IntegrityError) as e:
                    return Response(data=str(e), status=status.HTTP_400_BAD_REQUEST)
                return Response(data)

    @swagger_auto_schema(method='get', operation_summary='Method returns list of reviews for the job',
                         responses={'200': ReviewSerializer(many=True)}
                         )
    @action(detail=True, methods=['GET'], serializer_class=ReviewSerializer)
    def reviews(self, request, pk):
        db_job = self.get_object()
        queryset = db_job.review_set
        serializer = ReviewSerializer(
            queryset, context={'request': request}, many=True)
        return Response(serializer.data)

    @swagger_auto_schema(method='get', operation_summary='Method returns list of issues for the job',
                         responses={'200': CombinedIssueSerializer(many=True)}
                         )
    @action(detail=True, methods=['GET'], serializer_class=CombinedIssueSerializer)
    def issues(self, request, pk):
        db_job = self.get_object()
        queryset = db_job.issue_set
        serializer = CombinedIssueSerializer(
            queryset, context={'request': request}, many=True)
        return Response(serializer.data)


@method_decorator(name='create', decorator=swagger_auto_schema(operation_summary='Submit a review for a job'))
@method_decorator(name='destroy', decorator=swagger_auto_schema(operation_summary='Method removes a review from a job'))
class ReviewViewSet(viewsets.GenericViewSet, mixins.DestroyModelMixin, mixins.CreateModelMixin):
    queryset = Review.objects.all().order_by('id')

    def get_serializer_class(self):
        if self.request.method == 'POST':
            return CombinedReviewSerializer
        else:
            return ReviewSerializer

    def get_permissions(self):
        permissions = [IsAuthenticated]
        if self.request.method == 'POST':
            permissions.append(auth.JobReviewPermission)
        else:
            permissions.append(auth.AdminRolePermission)

        return [perm() for perm in permissions]

    def create(self, request, *args, **kwargs):
        job_id = request.data['job']
        db_job = get_object_or_404(Job, pk=job_id)
        self.check_object_permissions(self.request, db_job)

        if request.data['status'] == ReviewStatus.REVIEW_FURTHER:
            if 'reviewer_id' not in request.data:
                return Response('Must provide a new reviewer', status=status.HTTP_400_BAD_REQUEST)
            reviewer_id = request.data['reviewer_id']
            reviewer = get_object_or_404(User, pk=reviewer_id)

        request.data.update({
            'reviewer_id': request.user.id,
        })
        if db_job.assignee:
            request.data.update({
                'assignee_id': db_job.assignee.id,
            })

        issue_set = request.data['issue_set']
        for issue in issue_set:
            issue['job'] = db_job.id
            issue['owner_id'] = request.user.id
            comment_set = issue['comment_set']
            for comment in comment_set:
                comment['author_id'] = request.user.id

        serializer = self.get_serializer(data=request.data, partial=True)
        serializer.is_valid(raise_exception=True)
        self.perform_create(serializer)
        headers = self.get_success_headers(serializer.data)

        if serializer.data['status'] == ReviewStatus.ACCEPTED:
            db_job.status = StatusChoice.COMPLETED
            db_job.save()
        elif serializer.data['status'] == ReviewStatus.REJECTED:
            db_job.status = StatusChoice.ANNOTATION
            db_job.save()
        else:
            db_job.reviewer = reviewer
            db_job.save()

        return Response(serializer.data, status=status.HTTP_201_CREATED, headers=headers)


@method_decorator(name='destroy', decorator=swagger_auto_schema(operation_summary='Method removes an issue from a job'))
@method_decorator(name='partial_update', decorator=swagger_auto_schema(operation_summary='Method updates an issue. It is used to resolve/reopen an issue'))
class IssueViewSet(viewsets.GenericViewSet,  mixins.DestroyModelMixin, mixins.UpdateModelMixin):
    queryset = Issue.objects.all().order_by('id')
    http_method_names = ['get', 'patch', 'delete', 'options']

    def get_serializer_class(self):
        return IssueSerializer

    def partial_update(self, request, *args, **kwargs):
        db_issue = self.get_object()
        if 'resolver_id' in request.data and request.data['resolver_id'] and db_issue.resolver is None:
            # resolve
            db_issue.resolver = request.user
            db_issue.resolved_date = datetime.now()
            db_issue.save(update_fields=['resolver', 'resolved_date'])
        elif 'resolver_id' in request.data and not request.data['resolver_id'] and db_issue.resolver is not None:
            # reopen
            db_issue.resolver = None
            db_issue.resolved_date = None
            db_issue.save(update_fields=['resolver', 'resolved_date'])
        serializer = self.get_serializer(db_issue)
        return Response(serializer.data)

    def get_permissions(self):
        http_method = self.request.method
        permissions = [IsAuthenticated]

        if http_method in SAFE_METHODS:
            permissions.append(auth.IssueAccessPermission)
        elif http_method in ['DELETE']:
            permissions.append(auth.IssueDestroyPermission)
        elif http_method in ['PATCH']:
            permissions.append(auth.IssueChangePermission)
        else:
            permissions.append(auth.AdminRolePermission)

        return [perm() for perm in permissions]

    @swagger_auto_schema(method='get', operation_summary='The action returns all comments of a specific issue',
                         responses={'200': CommentSerializer(many=True)}
                         )
    @action(detail=True, methods=['GET'], serializer_class=CommentSerializer)
    def comments(self, request, pk):
        db_issue = self.get_object()
        queryset = db_issue.comment_set
        serializer = CommentSerializer(
            queryset, context={'request': request}, many=True)
        return Response(serializer.data)


@method_decorator(name='partial_update', decorator=swagger_auto_schema(operation_summary='Method updates comment in an issue'))
@method_decorator(name='destroy', decorator=swagger_auto_schema(operation_summary='Method removes a comment from an issue'))
class CommentViewSet(viewsets.GenericViewSet,
                     mixins.DestroyModelMixin, mixins.UpdateModelMixin, mixins.CreateModelMixin):
    queryset = Comment.objects.all().order_by('id')
    serializer_class = CommentSerializer
    http_method_names = ['get', 'post', 'patch', 'delete', 'options']

    def create(self, request, *args, **kwargs):
        request.data.update({
            'author_id': request.user.id,
        })
        issue_id = request.data['issue']
        db_issue = get_object_or_404(Issue, pk=issue_id)
        self.check_object_permissions(self.request, db_issue.job)
        return super().create(request, args, kwargs)

    def get_permissions(self):
        http_method = self.request.method
        permissions = [IsAuthenticated]

        if http_method in ['PATCH', 'DELETE']:
            permissions.append(auth.CommentChangePermission)
        elif http_method in ['POST']:
            permissions.append(auth.CommentCreatePermission)
        else:
            permissions.append(auth.AdminRolePermission)

        return [perm() for perm in permissions]


class UserFilter(filters.FilterSet):
    class Meta:
        model = User
        fields = ("id", "is_active")


@method_decorator(name='list', decorator=swagger_auto_schema(
    manual_parameters=[
        openapi.Parameter('id', openapi.IN_QUERY,
                          description="A unique number value identifying this user", type=openapi.TYPE_NUMBER),
        openapi.Parameter('is_active', openapi.IN_QUERY,
                          description="Returns only active users", type=openapi.TYPE_BOOLEAN),
    ],
    operation_summary='Method provides a paginated list of users registered on the server'))
@method_decorator(name='retrieve', decorator=swagger_auto_schema(
    operation_summary='Method provides information of a specific user'))
@method_decorator(name='partial_update', decorator=swagger_auto_schema(
    operation_summary='Method updates chosen fields of a user'))
@method_decorator(name='destroy', decorator=swagger_auto_schema(
    operation_summary='Method deletes a specific user from the server'))
class UserViewSet(viewsets.GenericViewSet, mixins.ListModelMixin,
                  mixins.RetrieveModelMixin, mixins.UpdateModelMixin, mixins.DestroyModelMixin):
    queryset = User.objects.prefetch_related('groups').all().order_by('id')
    http_method_names = ['get', 'post', 'head', 'patch', 'delete']
    search_fields = ('username', 'first_name', 'last_name')
    filterset_class = UserFilter

    def get_serializer_class(self):
        user = self.request.user
        if user.is_staff:
            return UserSerializer
        else:
            is_self = int(self.kwargs.get("pk", 0)) == user.id or \
                self.action == "self"
            if is_self and self.request.method in SAFE_METHODS:
                return UserSerializer
            else:
                return BasicUserSerializer

    def get_permissions(self):
        permissions = [IsAuthenticated]
        user = self.request.user

        if not self.request.method in SAFE_METHODS:
            is_self = int(self.kwargs.get("pk", 0)) == user.id
            if not is_self:
                permissions.append(auth.AdminRolePermission)

        return [perm() for perm in permissions]

    @swagger_auto_schema(method='get', operation_summary='Method returns an instance of a user who is currently authorized')
    @action(detail=False, methods=['GET'])
    def self(self, request):
        """
        Method returns an instance of a user who is currently authorized
        """
        serializer_class = self.get_serializer_class()
        serializer = serializer_class(
            request.user, context={"request": request})
        return Response(serializer.data)


class RedefineDescriptionField(FieldInspector):
    # pylint: disable=no-self-use
    def process_result(self, result, method_name, obj, **kwargs):
        if isinstance(result, openapi.Schema):
            if hasattr(result, 'title') and result.title == 'Specific attributes':
                result.description = 'structure like key1=value1&key2=value2\n' \
                    'supported: range=aws_range'
        return result

<<<<<<< HEAD
=======
class CloudStorageFilter(filters.FilterSet):
    display_name = filters.CharFilter(field_name='display_name', lookup_expr='icontains')
    provider_type = filters.CharFilter(field_name='provider_type', lookup_expr='icontains')
    resource = filters.CharFilter(field_name='resource', lookup_expr='icontains')
    credentials_type = filters.CharFilter(field_name='credentials_type', lookup_expr='icontains')
    description = filters.CharFilter(field_name='description', lookup_expr='icontains')
    owner = filters.CharFilter(field_name='owner__username', lookup_expr='icontains')

    class Meta:
        model = models.CloudStorage
        fields = ('id', 'display_name', 'provider_type', 'resource', 'credentials_type', 'description', 'owner')
>>>>>>> df75d5f8

@method_decorator(
    name='retrieve',
    decorator=swagger_auto_schema(
        operation_summary='Method returns details of a specific cloud storage',
        responses={
            '200': openapi.Response(description='A details of a storage'),
        },
        tags=['cloud storages']
    )
)
@method_decorator(name='list', decorator=swagger_auto_schema(
    operation_summary='Returns a paginated list of storages according to query parameters',
    manual_parameters=[
        openapi.Parameter('provider_type', openapi.IN_QUERY, description="A supported provider of cloud storages",
                          type=openapi.TYPE_STRING, enum=CloudProviderChoice.list()),
        openapi.Parameter('display_name', openapi.IN_QUERY,
                          description="A display name of storage", type=openapi.TYPE_STRING),
        openapi.Parameter('resource', openapi.IN_QUERY,
                          description="A name of bucket or container", type=openapi.TYPE_STRING),
        openapi.Parameter('owner', openapi.IN_QUERY,
                          description="A resource owner", type=openapi.TYPE_STRING),
        openapi.Parameter('credentials_type', openapi.IN_QUERY, description="A type of a granting access",
                          type=openapi.TYPE_STRING, enum=CredentialsTypeChoice.list()),
    ],
    responses={'200': BaseCloudStorageSerializer(many=True)},
    tags=['cloud storages'],
    field_inspectors=[RedefineDescriptionField]
)
)
@method_decorator(name='destroy', decorator=swagger_auto_schema(
    operation_summary='Method deletes a specific cloud storage',
    tags=['cloud storages']
)
)
@method_decorator(name='partial_update', decorator=swagger_auto_schema(
    operation_summary='Methods does a partial update of chosen fields in a cloud storage instance',
    tags=['cloud storages'],
    field_inspectors=[RedefineDescriptionField]
)
)
class CloudStorageViewSet(auth.CloudStorageGetQuerySetMixin, viewsets.ModelViewSet):
    http_method_names = ['get', 'post', 'patch', 'delete']
    queryset = CloudStorageModel.objects.all().prefetch_related('data').order_by('-id')
<<<<<<< HEAD
    search_fields = ('provider_type', 'display_name',
                     'resource', 'owner__username')
    filterset_fields = ['provider_type',
                        'display_name', 'resource', 'credentials_type']
=======
    search_fields = ('provider_type', 'display_name', 'resource', 'credentials_type', 'owner__username', 'description')
    filterset_class = CloudStorageFilter
>>>>>>> df75d5f8

    def get_permissions(self):
        http_method = self.request.method
        permissions = [IsAuthenticated]

        if http_method in SAFE_METHODS:
            permissions.append(auth.CloudStorageAccessPermission)
        elif http_method in ("POST", "PATCH", "DELETE"):
            permissions.append(auth.CloudStorageChangePermission)
        else:
            permissions.append(auth.AdminRolePermission)
        return [perm() for perm in permissions]

    def get_serializer_class(self):
        if self.request.method in ("POST", "PATCH"):
            return CloudStorageSerializer
        else:
            return BaseCloudStorageSerializer

    def get_queryset(self):
        queryset = super().get_queryset()
        provider_type = self.request.query_params.get('provider_type', None)
        if provider_type:
            if provider_type in CloudProviderChoice.list():
                return queryset.filter(provider_type=provider_type)
            raise ValidationError('Unsupported type of cloud provider')
        return queryset

    def perform_create(self, serializer):
<<<<<<< HEAD
        # check that instance of cloud storage exists
        provider_type = serializer.validated_data.get('provider_type')
        credentials = Credentials(
            session_token=serializer.validated_data.get('session_token', ''),
            account_name=serializer.validated_data.get('account_name', ''),
            key=serializer.validated_data.get('key', ''),
            secret_key=serializer.validated_data.get('secret_key', ''),
            key_file_path=serializer.validated_data.get('key_file_path', '')
        )
        details = {
            'resource': serializer.validated_data.get('resource'),
            'credentials': credentials,
            'specific_attributes': {
                item.split('=')[0].strip(): item.split('=')[1].strip()
                for item in serializer.validated_data.get('specific_attributes').split('&')
            } if len(serializer.validated_data.get('specific_attributes', ''))
            else dict()
        }
        storage = get_cloud_storage_instance(
            cloud_provider=provider_type, **details)
        try:
            storage.exists()
        except Exception as ex:
            message = str(ex)
            slogger.glob.error(message)
            raise

        owner = self.request.data.get('owner')
        if owner:
            serializer.save()
        else:
            serializer.save(owner=self.request.user)
=======
        serializer.save(owner=self.request.user)
>>>>>>> df75d5f8

    def perform_destroy(self, instance):
        cloud_storage_dirname = instance.get_storage_dirname()
        super().perform_destroy(instance)
        shutil.rmtree(cloud_storage_dirname, ignore_errors=True)

    @method_decorator(name='create', decorator=swagger_auto_schema(
        operation_summary='Method creates a cloud storage with a specified characteristics',
        responses={
            '201': openapi.Response(description='A storage has beed created')
        },
        tags=['cloud storages'],
        field_inspectors=[RedefineDescriptionField],
    )
    )
    def create(self, request, *args, **kwargs):
        try:
            response = super().create(request, *args, **kwargs)
        except IntegrityError:
            response = HttpResponseBadRequest('Same storage already exists')
        except ValidationError as exceptions:
<<<<<<< HEAD
            msg_body = ""
            for ex in exceptions.args:
                for field, ex_msg in ex.items():
                    msg_body += ": ".join([field, str(ex_msg[0])])
                    msg_body += '\n'
            return HttpResponseBadRequest(msg_body)
=======
                msg_body = ""
                for ex in exceptions.args:
                    for field, ex_msg in ex.items():
                        msg_body += ': '.join([field, ex_msg if isinstance(ex_msg, str) else str(ex_msg[0])])
                        msg_body += '\n'
                return HttpResponseBadRequest(msg_body)
>>>>>>> df75d5f8
        except APIException as ex:
            return Response(data=ex.get_full_details(), status=ex.status_code)
        except Exception as ex:
            response = HttpResponseBadRequest(str(ex))
        return response

    @swagger_auto_schema(
        method='get',
        operation_summary='Method returns a manifest content',
        manual_parameters=[
            openapi.Parameter('manifest_path', openapi.IN_QUERY,
                              description="Path to the manifest file in a cloud storage",
                              type=openapi.TYPE_STRING)
        ],
        responses={
            '200': openapi.Response(description='A manifest content'),
        },
        tags=['cloud storages']
    )
    @action(detail=True, methods=['GET'], url_path='content')
    def content(self, request, pk):
        try:
            db_storage = CloudStorageModel.objects.get(pk=pk)
            credentials = Credentials()
            credentials.convert_from_db({
                'type': db_storage.credentials_type,
                'value': db_storage.credentials,
            })
            details = {
                'resource': db_storage.resource,
                'credentials': credentials,
                'specific_attributes': db_storage.get_specific_attributes()
            }
<<<<<<< HEAD
            storage = get_cloud_storage_instance(
                cloud_provider=db_storage.provider_type, **details)
            storage.initialize_content()
            storage_files = storage.content

            manifest_path = request.query_params.get(
                'manifest_path', 'manifest.jsonl')
            with TemporaryDirectory(suffix='manifest', prefix='cvat') as tmp_dir:
                tmp_manifest_path = os.path.join(tmp_dir, 'manifest.jsonl')
                storage.download_file(manifest_path, tmp_manifest_path)
                manifest = ImageManifestManager(tmp_manifest_path)
                manifest.init_index()
                manifest_files = manifest.data
            content = {f: [] for f in set(storage_files) | set(manifest_files)}
            for key, _ in content.items():
                if key in storage_files:
                    content[key].append('s')  # storage
                if key in manifest_files:
                    content[key].append('m')  # manifest

            data = json.dumps(content)
            return Response(data=data, content_type="aplication/json")
=======
            storage = get_cloud_storage_instance(cloud_provider=db_storage.provider_type, **details)
            if not db_storage.manifests.count():
                raise Exception('There is no manifest file')
            manifest_path = request.query_params.get('manifest_path', 'manifest.jsonl')
            file_status = storage.get_file_status(manifest_path)
            if file_status == Status.NOT_FOUND:
                raise FileNotFoundError(errno.ENOENT,
                    "Not found on the cloud storage {}".format(db_storage.display_name), manifest_path)
            elif file_status == Status.FORBIDDEN:
                raise PermissionError(errno.EACCES,
                    "Access to the file on the '{}' cloud storage is denied".format(db_storage.display_name), manifest_path)

            full_manifest_path = os.path.join(db_storage.get_storage_dirname(), manifest_path)
            if not os.path.exists(full_manifest_path) or \
                    datetime.utcfromtimestamp(os.path.getmtime(full_manifest_path)).replace(tzinfo=pytz.UTC) < storage.get_file_last_modified(manifest_path):
                storage.download_file(manifest_path, full_manifest_path)
            manifest = ImageManifestManager(full_manifest_path)
            # need to update index
            manifest.set_index()
            manifest_files = manifest.data
            return Response(data=manifest_files, content_type="text/plain")
>>>>>>> df75d5f8

        except CloudStorageModel.DoesNotExist:
            message = f"Storage {pk} does not exist"
            slogger.glob.error(message)
            return HttpResponseNotFound(message)
        except FileNotFoundError as ex:
            msg = f"{ex.strerror} {ex.filename}"
            slogger.cloud_storage[pk].info(msg)
            return Response(data=msg, status=status.HTTP_404_NOT_FOUND)
        except Exception as ex:
            # check that cloud storage was not deleted
            storage_status = storage.get_status()
            if storage_status == Status.FORBIDDEN:
                msg = 'The resource {} is no longer available. Access forbidden.'.format(storage.name)
            elif storage_status == Status.NOT_FOUND:
                msg = 'The resource {} not found. It may have been deleted.'.format(storage.name)
            else:
                msg = str(ex)
            return HttpResponseBadRequest(msg)

    @swagger_auto_schema(
        method='get',
        operation_summary='Method returns a preview image from a cloud storage',
        responses={
            '200': openapi.Response(description='Preview'),
        },
        tags=['cloud storages']
    )
    @action(detail=True, methods=['GET'], url_path='preview')
    def preview(self, request, pk):
        try:
            db_storage = CloudStorageModel.objects.get(pk=pk)
            if not os.path.exists(db_storage.get_preview_path()):
                credentials = Credentials()
                credentials.convert_from_db({
                    'type': db_storage.credentials_type,
                    'value': db_storage.credentials,
                })
                details = {
                    'resource': db_storage.resource,
                    'credentials': credentials,
                    'specific_attributes': db_storage.get_specific_attributes()
                }
                storage = get_cloud_storage_instance(cloud_provider=db_storage.provider_type, **details)
                if not db_storage.manifests.count():
                    raise Exception('Cannot get the cloud storage preview. There is no manifest file')
                preview_path = None
                for manifest_model in db_storage.manifests.all():
                    full_manifest_path = os.path.join(db_storage.get_storage_dirname(), manifest_model.filename)
                    if not os.path.exists(full_manifest_path) or \
                            datetime.utcfromtimestamp(os.path.getmtime(full_manifest_path)).replace(tzinfo=pytz.UTC) < storage.get_file_last_modified(manifest_model.filename):
                        storage.download_file(manifest_model.filename, full_manifest_path)
                    manifest = ImageManifestManager(os.path.join(db_storage.get_storage_dirname(), manifest_model.filename))
                    # need to update index
                    manifest.set_index()
                    if not len(manifest):
                        continue
                    preview_info = manifest[0]
                    preview_path = ''.join([preview_info['name'], preview_info['extension']])
                    break
                if not preview_path:
                    msg = 'Cloud storage {} does not contain any images'.format(pk)
                    slogger.cloud_storage[pk].info(msg)
                    return HttpResponseBadRequest(msg)

                file_status = storage.get_file_status(preview_path)
                if file_status == Status.NOT_FOUND:
                    raise FileNotFoundError(errno.ENOENT,
                        "Not found on the cloud storage {}".format(db_storage.display_name), preview_path)
                elif file_status == Status.FORBIDDEN:
                    raise PermissionError(errno.EACCES,
                        "Access to the file on the '{}' cloud storage is denied".format(db_storage.display_name), preview_path)
                with NamedTemporaryFile() as temp_image:
                    storage.download_file(preview_path, temp_image.name)
                    reader = ImageListReader([temp_image.name])
                    preview = reader.get_preview()
                    preview.save(db_storage.get_preview_path())
            content_type = mimetypes.guess_type(db_storage.get_preview_path())[0]
            return HttpResponse(open(db_storage.get_preview_path(), 'rb').read(), content_type)
        except CloudStorageModel.DoesNotExist:
            message = f"Storage {pk} does not exist"
            slogger.glob.error(message)
            return HttpResponseNotFound(message)
        except Exception as ex:
            # check that cloud storage was not deleted
            storage_status = storage.get_status()
            if storage_status == Status.FORBIDDEN:
                msg = 'The resource {} is no longer available. Access forbidden.'.format(storage.name)
            elif storage_status == Status.NOT_FOUND:
                msg = 'The resource {} not found. It may have been deleted.'.format(storage.name)
            else:
                msg = str(ex)
            return HttpResponseBadRequest(msg)

    @swagger_auto_schema(
        method='get',
        operation_summary='Method returns a cloud storage status',
        responses={
            '200': openapi.Response(description='Status'),
        },
        tags=['cloud storages']
    )
    @action(detail=True, methods=['GET'], url_path='status')
    def status(self, request, pk):
        try:
            db_storage = CloudStorageModel.objects.get(pk=pk)
            credentials = Credentials()
            credentials.convert_from_db({
                'type': db_storage.credentials_type,
                'value': db_storage.credentials,
            })
            details = {
                'resource': db_storage.resource,
                'credentials': credentials,
                'specific_attributes': db_storage.get_specific_attributes()
            }
            storage = get_cloud_storage_instance(cloud_provider=db_storage.provider_type, **details)
            storage_status = storage.get_status()
            return HttpResponse(storage_status)
        except CloudStorageModel.DoesNotExist:
            message = f"Storage {pk} does not exist"
            slogger.glob.error(message)
            return HttpResponseNotFound(message)
        except Exception as ex:
            msg = str(ex)
            return HttpResponseBadRequest(msg)


def rq_handler(job, exc_type, exc_value, tb):
    job.exc_info = "".join(
        traceback.format_exception_only(exc_type, exc_value))
    job.save()
    if "tasks" in job.id.split("/"):
        return task.rq_handler(job, exc_type, exc_value, tb)

    return True

# TODO: Method should be reimplemented as a separated view
# @swagger_auto_schema(method='put', manual_parameters=[openapi.Parameter('format', in_=openapi.IN_QUERY,
#         description='A name of a loader\nYou can get annotation loaders from this API:\n/server/annotation/formats',
#         required=True, type=openapi.TYPE_STRING)],
#     operation_summary='Method allows to upload annotations',
#     responses={'202': openapi.Response(description='Load of annotations has been started'),
#         '201': openapi.Response(description='Annotations have been uploaded')},
#     tags=['tasks'])
# @api_view(['PUT'])


def _import_annotations(request, rq_id, rq_func, pk, format_name):
    format_desc = {f.DISPLAY_NAME: f
                   for f in dm.views.get_import_formats()}.get(format_name)
    if format_desc is None:
        raise serializers.ValidationError(
            "Unknown input format '{}'".format(format_name))
    elif not format_desc.ENABLED:
        return Response(status=status.HTTP_405_METHOD_NOT_ALLOWED)

    queue = django_rq.get_queue("default")
    rq_job = queue.fetch_job(rq_id)

    if not rq_job:
        serializer = AnnotationFileSerializer(data=request.data)
        if serializer.is_valid(raise_exception=True):
            anno_file = serializer.validated_data['annotation_file']
            fd, filename = mkstemp(prefix='cvat_{}'.format(pk))
            with open(filename, 'wb+') as f:
                for chunk in anno_file.chunks():
                    f.write(chunk)

            av_scan_paths(filename)
            rq_job = queue.enqueue_call(
                func=rq_func,
                args=(pk, filename, format_name),
                job_id=rq_id
            )
            rq_job.meta['tmp_file'] = filename
            rq_job.meta['tmp_file_descriptor'] = fd
            rq_job.save_meta()
    else:
        if rq_job.is_finished:
            os.close(rq_job.meta['tmp_file_descriptor'])
            os.remove(rq_job.meta['tmp_file'])
            rq_job.delete()
            return Response(status=status.HTTP_201_CREATED)
        elif rq_job.is_failed:
            os.close(rq_job.meta['tmp_file_descriptor'])
            os.remove(rq_job.meta['tmp_file'])
            exc_info = str(rq_job.exc_info)
            rq_job.delete()

            # RQ adds a prefix with exception class name
            import_error_prefix = '{}.{}'.format(
                CvatImportError.__module__, CvatImportError.__name__)
            if exc_info.startswith(import_error_prefix):
                exc_info = exc_info.replace(import_error_prefix + ': ', '')
                return Response(data=exc_info,
                                status=status.HTTP_400_BAD_REQUEST)
            else:
                return Response(data=exc_info,
                                status=status.HTTP_500_INTERNAL_SERVER_ERROR)

    return Response(status=status.HTTP_202_ACCEPTED)


def _export_annotations(db_instance, rq_id, request, format_name, action, callback, filename):
    if action not in {"", "download"}:
        raise serializers.ValidationError(
            "Unexpected action specified for the request")

    format_desc = {f.DISPLAY_NAME: f
                   for f in dm.views.get_export_formats()}.get(format_name)
    if format_desc is None:
        raise serializers.ValidationError(
            "Unknown format specified for the request")
    elif not format_desc.ENABLED:
        return Response(status=status.HTTP_405_METHOD_NOT_ALLOWED)

    queue = django_rq.get_queue("default")

    rq_job = queue.fetch_job(rq_id)
    if rq_job:
        last_instance_update_time = timezone.localtime(
            db_instance.updated_date)
        if isinstance(db_instance, Project):
            tasks_update = list(map(lambda db_task: timezone.localtime(
                db_task.updated_date), db_instance.tasks.all()))
            last_instance_update_time = max(
                tasks_update + [last_instance_update_time])
        request_time = rq_job.meta.get('request_time', None)
        if request_time is None or request_time < last_instance_update_time:
            rq_job.cancel()
            rq_job.delete()
        else:
            if rq_job.is_finished:
                file_path = rq_job.return_value
                if action == "download" and osp.exists(file_path):
                    rq_job.delete()

                    timestamp = datetime.strftime(last_instance_update_time,
                                                  "%Y_%m_%d_%H_%M_%S")
                    filename = filename or \
                        "{}_{}-{}-{}{}".format(
                            "project" if isinstance(
                                db_instance, models.Project) else "task",
                            db_instance.name, timestamp,
                            format_name, osp.splitext(file_path)[1]
                        )
                    return sendfile(request, file_path, attachment=True,
                                    attachment_filename=filename.lower())
                else:
                    if osp.exists(file_path):
                        return Response(status=status.HTTP_201_CREATED)
            elif rq_job.is_failed:
                exc_info = str(rq_job.exc_info)
                rq_job.delete()
                return Response(exc_info,
                                status=status.HTTP_500_INTERNAL_SERVER_ERROR)
            else:
                return Response(status=status.HTTP_202_ACCEPTED)

    try:
        if request.scheme:
            server_address = request.scheme + '://'
        server_address += request.get_host()
    except Exception:
        server_address = None

    ttl = (dm.views.PROJECT_CACHE_TTL if isinstance(db_instance,
           Project) else dm.views.TASK_CACHE_TTL).total_seconds()
    queue.enqueue_call(func=callback,
<<<<<<< HEAD
                       args=(db_instance.id, format_name,
                             server_address), job_id=rq_id,
                       meta={'request_time': timezone.localtime()},
                       result_ttl=ttl, failure_ttl=ttl)
=======
        args=(db_instance.id, format_name, server_address), job_id=rq_id,
        meta={ 'request_time': timezone.localtime() },
        result_ttl=ttl, failure_ttl=ttl)
>>>>>>> df75d5f8
    return Response(status=status.HTTP_202_ACCEPTED)<|MERGE_RESOLUTION|>--- conflicted
+++ resolved
@@ -212,13 +212,8 @@
 
 class ProjectFilter(filters.FilterSet):
     name = filters.CharFilter(field_name="name", lookup_expr="icontains")
-<<<<<<< HEAD
-    owner = filters.CharFilter(
-        field_name="owner__username", lookup_expr="icontains")
-=======
     owner = filters.CharFilter(field_name="owner__username", lookup_expr="icontains")
     assignee = filters.CharFilter(field_name="assignee__username", lookup_expr="icontains")
->>>>>>> df75d5f8
     status = filters.CharFilter(field_name="status", lookup_expr="icontains")
 
     class Meta:
@@ -1277,8 +1272,7 @@
                     'supported: range=aws_range'
         return result
 
-<<<<<<< HEAD
-=======
+
 class CloudStorageFilter(filters.FilterSet):
     display_name = filters.CharFilter(field_name='display_name', lookup_expr='icontains')
     provider_type = filters.CharFilter(field_name='provider_type', lookup_expr='icontains')
@@ -1290,7 +1284,6 @@
     class Meta:
         model = models.CloudStorage
         fields = ('id', 'display_name', 'provider_type', 'resource', 'credentials_type', 'description', 'owner')
->>>>>>> df75d5f8
 
 @method_decorator(
     name='retrieve',
@@ -1335,15 +1328,8 @@
 class CloudStorageViewSet(auth.CloudStorageGetQuerySetMixin, viewsets.ModelViewSet):
     http_method_names = ['get', 'post', 'patch', 'delete']
     queryset = CloudStorageModel.objects.all().prefetch_related('data').order_by('-id')
-<<<<<<< HEAD
-    search_fields = ('provider_type', 'display_name',
-                     'resource', 'owner__username')
-    filterset_fields = ['provider_type',
-                        'display_name', 'resource', 'credentials_type']
-=======
     search_fields = ('provider_type', 'display_name', 'resource', 'credentials_type', 'owner__username', 'description')
     filterset_class = CloudStorageFilter
->>>>>>> df75d5f8
 
     def get_permissions(self):
         http_method = self.request.method
@@ -1373,42 +1359,7 @@
         return queryset
 
     def perform_create(self, serializer):
-<<<<<<< HEAD
-        # check that instance of cloud storage exists
-        provider_type = serializer.validated_data.get('provider_type')
-        credentials = Credentials(
-            session_token=serializer.validated_data.get('session_token', ''),
-            account_name=serializer.validated_data.get('account_name', ''),
-            key=serializer.validated_data.get('key', ''),
-            secret_key=serializer.validated_data.get('secret_key', ''),
-            key_file_path=serializer.validated_data.get('key_file_path', '')
-        )
-        details = {
-            'resource': serializer.validated_data.get('resource'),
-            'credentials': credentials,
-            'specific_attributes': {
-                item.split('=')[0].strip(): item.split('=')[1].strip()
-                for item in serializer.validated_data.get('specific_attributes').split('&')
-            } if len(serializer.validated_data.get('specific_attributes', ''))
-            else dict()
-        }
-        storage = get_cloud_storage_instance(
-            cloud_provider=provider_type, **details)
-        try:
-            storage.exists()
-        except Exception as ex:
-            message = str(ex)
-            slogger.glob.error(message)
-            raise
-
-        owner = self.request.data.get('owner')
-        if owner:
-            serializer.save()
-        else:
-            serializer.save(owner=self.request.user)
-=======
         serializer.save(owner=self.request.user)
->>>>>>> df75d5f8
 
     def perform_destroy(self, instance):
         cloud_storage_dirname = instance.get_storage_dirname()
@@ -1430,21 +1381,12 @@
         except IntegrityError:
             response = HttpResponseBadRequest('Same storage already exists')
         except ValidationError as exceptions:
-<<<<<<< HEAD
-            msg_body = ""
-            for ex in exceptions.args:
-                for field, ex_msg in ex.items():
-                    msg_body += ": ".join([field, str(ex_msg[0])])
-                    msg_body += '\n'
-            return HttpResponseBadRequest(msg_body)
-=======
                 msg_body = ""
                 for ex in exceptions.args:
                     for field, ex_msg in ex.items():
                         msg_body += ': '.join([field, ex_msg if isinstance(ex_msg, str) else str(ex_msg[0])])
                         msg_body += '\n'
                 return HttpResponseBadRequest(msg_body)
->>>>>>> df75d5f8
         except APIException as ex:
             return Response(data=ex.get_full_details(), status=ex.status_code)
         except Exception as ex:
@@ -1478,30 +1420,6 @@
                 'credentials': credentials,
                 'specific_attributes': db_storage.get_specific_attributes()
             }
-<<<<<<< HEAD
-            storage = get_cloud_storage_instance(
-                cloud_provider=db_storage.provider_type, **details)
-            storage.initialize_content()
-            storage_files = storage.content
-
-            manifest_path = request.query_params.get(
-                'manifest_path', 'manifest.jsonl')
-            with TemporaryDirectory(suffix='manifest', prefix='cvat') as tmp_dir:
-                tmp_manifest_path = os.path.join(tmp_dir, 'manifest.jsonl')
-                storage.download_file(manifest_path, tmp_manifest_path)
-                manifest = ImageManifestManager(tmp_manifest_path)
-                manifest.init_index()
-                manifest_files = manifest.data
-            content = {f: [] for f in set(storage_files) | set(manifest_files)}
-            for key, _ in content.items():
-                if key in storage_files:
-                    content[key].append('s')  # storage
-                if key in manifest_files:
-                    content[key].append('m')  # manifest
-
-            data = json.dumps(content)
-            return Response(data=data, content_type="aplication/json")
-=======
             storage = get_cloud_storage_instance(cloud_provider=db_storage.provider_type, **details)
             if not db_storage.manifests.count():
                 raise Exception('There is no manifest file')
@@ -1523,7 +1441,6 @@
             manifest.set_index()
             manifest_files = manifest.data
             return Response(data=manifest_files, content_type="text/plain")
->>>>>>> df75d5f8
 
         except CloudStorageModel.DoesNotExist:
             message = f"Storage {pk} does not exist"
@@ -1794,14 +1711,8 @@
     ttl = (dm.views.PROJECT_CACHE_TTL if isinstance(db_instance,
            Project) else dm.views.TASK_CACHE_TTL).total_seconds()
     queue.enqueue_call(func=callback,
-<<<<<<< HEAD
                        args=(db_instance.id, format_name,
                              server_address), job_id=rq_id,
                        meta={'request_time': timezone.localtime()},
                        result_ttl=ttl, failure_ttl=ttl)
-=======
-        args=(db_instance.id, format_name, server_address), job_id=rq_id,
-        meta={ 'request_time': timezone.localtime() },
-        result_ttl=ttl, failure_ttl=ttl)
->>>>>>> df75d5f8
     return Response(status=status.HTTP_202_ACCEPTED)